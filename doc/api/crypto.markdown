# Crypto
<<<<<<< HEAD
=======

    Stability: 3 - Stable
>>>>>>> 5ca5ec33

Use `require('crypto')` to access this module.

The crypto module requires OpenSSL to be available on the underlying platform.
It offers a way of encapsulating secure credentials to be used as part
of a secure HTTPS net or http connection.

It also offers a set of wrappers for OpenSSL's hash, hmac, cipher, decipher, sign and verify methods.

## crypto.createCredentials(details)

Creates a credentials object, with the optional details being a dictionary with keys:

* `key` : A string holding the PEM encoded private key
* `passphrase` : A string of passphrase for the private key
* `cert` : A string holding the PEM encoded certificate
* `ca` : Either a string or list of strings of PEM encoded CA certificates to trust.
* `crl` : Either a string or list of strings of PEM encoded CRLs (Certificate Revocation List)
* `ciphers`: A string describing the ciphers to use or exclude. Consult
  <http://www.openssl.org/docs/apps/ciphers.html#CIPHER_LIST_FORMAT> for details
  on the format.

If no 'ca' details are given, then node.js will use the default publicly trusted list of CAs as given in
<http://mxr.mozilla.org/mozilla/source/security/nss/lib/ckfw/builtins/certdata.txt>.


## crypto.createHash(algorithm)

Creates and returns a hash object, a cryptographic hash with the given algorithm
which can be used to generate hash digests.

`algorithm` is dependent on the available algorithms supported by the version
of OpenSSL on the platform. Examples are `'sha1'`, `'md5'`, `'sha256'`, `'sha512'`, etc.
On recent releases, `openssl list-message-digest-algorithms` will display the available digest algorithms.

Example: this program that takes the sha1 sum of a file

    var filename = process.argv[2];
    var crypto = require('crypto');
    var fs = require('fs');

    var shasum = crypto.createHash('sha1');

    var s = fs.ReadStream(filename);
    s.on('data', function(d) {
      shasum.update(d);
    });

    s.on('end', function() {
      var d = shasum.digest('hex');
      console.log(d + '  ' + filename);
    });

## Class: Hash

The class for creating hash digests of data.

Returned by `crypto.createHash`.

### hash.update(data, [input_encoding])

Updates the hash content with the given `data`, the encoding of which is given
in `input_encoding` and can be `'utf8'`, `'ascii'` or `'binary'`.
Defaults to `'binary'`.
This can be called many times with new data as it is streamed.

### hash.digest([encoding])

Calculates the digest of all of the passed data to be hashed.
The `encoding` can be `'hex'`, `'binary'` or `'base64'`.
Defaults to `'binary'`.

Note: `hash` object can not be used after `digest()` method been called.


## crypto.createHmac(algorithm, key)

Creates and returns a hmac object, a cryptographic hmac with the given algorithm and key.

`algorithm` is dependent on the available algorithms supported by OpenSSL - see createHash above.
`key` is the hmac key to be used.

## Class: Hmac

Class for creating cryptographic hmac content.

Returned by `crypto.createHmac`.

### hmac.update(data)

Update the hmac content with the given `data`.
This can be called many times with new data as it is streamed.

### hmac.digest([encoding])

Calculates the digest of all of the passed data to the hmac.
The `encoding` can be `'hex'`, `'binary'` or `'base64'`.
Defaults to `'binary'`.

Note: `hmac` object can not be used after `digest()` method been called.


## crypto.createCipher(algorithm, password)

Creates and returns a cipher object, with the given algorithm and password.

`algorithm` is dependent on OpenSSL, examples are `'aes192'`, etc.
On recent releases, `openssl list-cipher-algorithms` will display the
available cipher algorithms.
`password` is used to derive key and IV, which must be `'binary'` encoded
string (See the [Buffer section](buffer.html) for more information).

## crypto.createCipheriv(algorithm, key, iv)

Creates and returns a cipher object, with the given algorithm, key and iv.

`algorithm` is the same as the `createCipher()`. `key` is a raw key used in
algorithm. `iv` is an Initialization vector. `key` and `iv` must be `'binary'`
encoded string (See the [Buffer section](buffer.html) for more information).

## Class: Cipher

Class for encrypting data.

Returned by `crypto.createCipher` and `crypto.createCipheriv`.

### cipher.update(data, [input_encoding], [output_encoding])

Updates the cipher with `data`, the encoding of which is given in
`input_encoding` and can be `'utf8'`, `'ascii'` or `'binary'`.
Defaults to `'binary'`.

The `output_encoding` specifies the output format of the enciphered data,
and can be `'binary'`, `'base64'` or `'hex'`. Defaults to `'binary'`.

Returns the enciphered contents, and can be called many times with new data as it is streamed.

### cipher.final([output_encoding])

Returns any remaining enciphered contents, with `output_encoding` being one of:
`'binary'`, `'base64'` or `'hex'`. Defaults to `'binary'`.

Note: `cipher` object can not be used after `final()` method been called.

### cipher.setAutoPadding(auto_padding=true)

<<<<<<< HEAD
You can disable automatic padding of the input data to block size. If `auto_padding` is false,
the length of the entire input data must be a multiple of the cipher's block size or `final` will fail.
Useful for non-standard padding, e.g. using `0x0` instead of PKCS padding. You must call this before `cipher.final`.


=======
>>>>>>> 5ca5ec33
## crypto.createDecipher(algorithm, password)

Creates and returns a decipher object, with the given algorithm and key.
This is the mirror of the [createCipher()](#crypto.createCipher) above.

## crypto.createDecipheriv(algorithm, key, iv)

Creates and returns a decipher object, with the given algorithm, key and iv.
This is the mirror of the [createCipheriv()](#crypto.createCipheriv) above.

## Class: Decipher

Class for decrypting data.

Returned by `crypto.createDecipher` and `crypto.createDecipheriv`.

### decipher.update(data, [input_encoding], [output_encoding])

Updates the decipher with `data`, which is encoded in `'binary'`, `'base64'`
or `'hex'`. Defaults to `'binary'`.

The `output_decoding` specifies in what format to return the deciphered
plaintext: `'binary'`, `'ascii'` or `'utf8'`. Defaults to `'binary'`.

### decipher.final([output_encoding])

Returns any remaining plaintext which is deciphered,
with `output_encoding` being one of: `'binary'`, `'ascii'` or `'utf8'`.
Defaults to `'binary'`.

Note: `decipher` object can not be used after `final()` method been called.

### decipher.setAutoPadding(auto_padding=true)

You can disable auto padding if the data has been encrypted without standard block padding to prevent
`decipher.final` from checking and removing it. Can only work if the input data's length is a multiple of the
ciphers block size. You must call this before streaming data to `decipher.update`.

<<<<<<< HEAD

=======
>>>>>>> 5ca5ec33
## crypto.createSign(algorithm)

Creates and returns a signing object, with the given algorithm.
On recent OpenSSL releases, `openssl list-public-key-algorithms` will display
the available signing algorithms. Examples are `'RSA-SHA256'`.

## Class: Signer

Class for generating signatures.

Returned by `crypto.createSign`.

### signer.update(data)

Updates the signer object with data.
This can be called many times with new data as it is streamed.

### signer.sign(private_key, [output_format])

Calculates the signature on all the updated data passed through the signer.
`private_key` is a string containing the PEM encoded private key for signing.

Returns the signature in `output_format` which can be `'binary'`, `'hex'` or
`'base64'`. Defaults to `'binary'`.

Note: `signer` object can not be used after `sign()` method been called.

## crypto.createVerify(algorithm)

Creates and returns a verification object, with the given algorithm.
This is the mirror of the signing object above.

## Class: Verify

Class for verifying signatures.

Returned by `crypto.createVerify`.

### verifier.update(data)

Updates the verifier object with data.
This can be called many times with new data as it is streamed.

### verifier.verify(object, signature, [signature_format])

Verifies the signed data by using the `object` and `signature`. `object` is  a
string containing a PEM encoded object, which can be one of RSA public key,
DSA public key, or X.509 certificate. `signature` is the previously calculated
signature for the data, in the `signature_format` which can be `'binary'`,
`'hex'` or `'base64'`. Defaults to `'binary'`.

Returns true or false depending on the validity of the signature for the data and public key.

Note: `verifier` object can not be used after `verify()` method been called.

## crypto.createDiffieHellman(prime_length)

Creates a Diffie-Hellman key exchange object and generates a prime of the
given bit length. The generator used is `2`.

## crypto.createDiffieHellman(prime, [encoding])

Creates a Diffie-Hellman key exchange object using the supplied prime. The
generator used is `2`. Encoding can be `'binary'`, `'hex'`, or `'base64'`.
Defaults to `'binary'`.

## Class: DiffieHellman

The class for creating Diffie-Hellman key exchanges.

Returned by `crypto.createDiffieHellman`.

### diffieHellman.generateKeys([encoding])

Generates private and public Diffie-Hellman key values, and returns the
public key in the specified encoding. This key should be transferred to the
other party. Encoding can be `'binary'`, `'hex'`, or `'base64'`.
Defaults to `'binary'`.

### diffieHellman.computeSecret(other_public_key, [input_encoding], [output_encoding])

Computes the shared secret using `other_public_key` as the other party's
public key and returns the computed shared secret. Supplied key is
interpreted using specified `input_encoding`, and secret is encoded using
specified `output_encoding`. Encodings can be `'binary'`, `'hex'`, or
`'base64'`. The input encoding defaults to `'binary'`.
If no output encoding is given, the input encoding is used as output encoding.

### diffieHellman.getPrime([encoding])

Returns the Diffie-Hellman prime in the specified encoding, which can be
`'binary'`, `'hex'`, or `'base64'`. Defaults to `'binary'`.

### diffieHellman.getGenerator([encoding])

Returns the Diffie-Hellman prime in the specified encoding, which can be
`'binary'`, `'hex'`, or `'base64'`. Defaults to `'binary'`.

### diffieHellman.getPublicKey([encoding])

Returns the Diffie-Hellman public key in the specified encoding, which can
be `'binary'`, `'hex'`, or `'base64'`. Defaults to `'binary'`.

### diffieHellman.getPrivateKey([encoding])

Returns the Diffie-Hellman private key in the specified encoding, which can
be `'binary'`, `'hex'`, or `'base64'`. Defaults to `'binary'`.

### diffieHellman.setPublicKey(public_key, [encoding])

Sets the Diffie-Hellman public key. Key encoding can be `'binary'`, `'hex'`,
or `'base64'`. Defaults to `'binary'`.

### diffieHellman.setPrivateKey(public_key, [encoding])

Sets the Diffie-Hellman private key. Key encoding can be `'binary'`, `'hex'`,
or `'base64'`. Defaults to `'binary'`.

<<<<<<< HEAD
## crypto.getDiffieHellman(group_name)

Creates a predefined Diffie-Hellman key exchange object.
The supported groups are: `'modp1'`, `'modp2'`, `'modp5'`
(defined in [RFC 2412](http://www.rfc-editor.org/rfc/rfc2412.txt ))
and `'modp14'`, `'modp15'`, `'modp16'`, `'modp17'`, `'modp18'`
(defined in [RFC 3526](http://www.rfc-editor.org/rfc/rfc3526.txt )).
The returned object mimics the interface of objects created by
[crypto.createDiffieHellman()](#crypto.createDiffieHellman) above, but
will not allow to change the keys (with
[diffieHellman.setPublicKey()](#diffieHellman.setPublicKey) for example).
The advantage of using this routine is that the parties don't have to
generate nor exchange group modulus beforehand, saving both processor and
communication time.

Example (obtaining a shared secret):

    var crypto = require('crypto');
    var alice = crypto.getDiffieHellman('modp5');
    var bob = crypto.getDiffieHellman('modp5');

    alice.generateKeys();
    bob.generateKeys();

    var alice_secret = alice.computeSecret(bob.getPublicKey(), 'binary', 'hex');
    var bob_secret = bob.computeSecret(alice.getPublicKey(), 'binary', 'hex');

    /* alice_secret and bob_secret should be the same */
    console.log(alice_secret == bob_secret);

=======
>>>>>>> 5ca5ec33
## crypto.pbkdf2(password, salt, iterations, keylen, callback)

Asynchronous PBKDF2 applies pseudorandom function HMAC-SHA1 to derive
a key of given length from the given password, salt and iterations.
The callback gets two arguments `(err, derivedKey)`.

## crypto.randomBytes(size, [callback])

Generates cryptographically strong pseudo-random data. Usage:

    // async
    crypto.randomBytes(256, function(ex, buf) {
      if (ex) throw ex;
      console.log('Have %d bytes of random data: %s', buf.length, buf);
    });

    // sync
    try {
      var buf = crypto.randomBytes(256);
      console.log('Have %d bytes of random data: %s', buf.length, buf);
    } catch (ex) {
      // handle error
    }<|MERGE_RESOLUTION|>--- conflicted
+++ resolved
@@ -1,9 +1,6 @@
 # Crypto
-<<<<<<< HEAD
-=======
 
     Stability: 3 - Stable
->>>>>>> 5ca5ec33
 
 Use `require('crypto')` to access this module.
 
@@ -150,14 +147,11 @@
 
 ### cipher.setAutoPadding(auto_padding=true)
 
-<<<<<<< HEAD
 You can disable automatic padding of the input data to block size. If `auto_padding` is false,
 the length of the entire input data must be a multiple of the cipher's block size or `final` will fail.
 Useful for non-standard padding, e.g. using `0x0` instead of PKCS padding. You must call this before `cipher.final`.
 
 
-=======
->>>>>>> 5ca5ec33
 ## crypto.createDecipher(algorithm, password)
 
 Creates and returns a decipher object, with the given algorithm and key.
@@ -196,10 +190,6 @@
 `decipher.final` from checking and removing it. Can only work if the input data's length is a multiple of the
 ciphers block size. You must call this before streaming data to `decipher.update`.
 
-<<<<<<< HEAD
-
-=======
->>>>>>> 5ca5ec33
 ## crypto.createSign(algorithm)
 
 Creates and returns a signing object, with the given algorithm.
@@ -318,7 +308,6 @@
 Sets the Diffie-Hellman private key. Key encoding can be `'binary'`, `'hex'`,
 or `'base64'`. Defaults to `'binary'`.
 
-<<<<<<< HEAD
 ## crypto.getDiffieHellman(group_name)
 
 Creates a predefined Diffie-Hellman key exchange object.
@@ -349,8 +338,6 @@
     /* alice_secret and bob_secret should be the same */
     console.log(alice_secret == bob_secret);
 
-=======
->>>>>>> 5ca5ec33
 ## crypto.pbkdf2(password, salt, iterations, keylen, callback)
 
 Asynchronous PBKDF2 applies pseudorandom function HMAC-SHA1 to derive
