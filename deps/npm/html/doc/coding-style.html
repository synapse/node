--- conflicted
+++ resolved
@@ -64,7 +64,7 @@
 <p>Don't use them except in four situations:</p>
 
 <ul><li><code>for (;;)</code> loops.  They're actually required.</li><li>null loops like: <code>while (something) ;</code> (But you'd better have a good
-reason for doing that.)</li><li><code>case "foo": doSomething(); break</code></li><li>In front of a leading <code>(</code> or <code>[</code> at the start of the line.
+reason for doing that.)</li><li>case "foo": doSomething(); break</li><li>In front of a leading ( or [ at the start of the line.
 This prevents the expression from being interpreted
 as a function call or property access, respectively.</li></ul>
 
@@ -191,11 +191,7 @@
 
 <ul><li><a href="../doc/developers.html">developers(1)</a></li><li><a href="../doc/faq.html">faq(1)</a></li><li><a href="../doc/npm.html">npm(1)</a></li></ul>
 </div>
-<<<<<<< HEAD
-<p id="footer">coding-style &mdash; npm@1.1.18</p>
-=======
-<p id="footer">coding-style &mdash; npm@1.1.21</p>
->>>>>>> 992e3464
+<p id="footer">coding-style &mdash; npm@1.1.0-2</p>
 <script>
 ;(function () {
 var wrapper = document.getElementById("wrapper")
