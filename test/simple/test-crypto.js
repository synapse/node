// Copyright Joyent, Inc. and other Node contributors.
//
// Permission is hereby granted, free of charge, to any person obtaining a
// copy of this software and associated documentation files (the
// "Software"), to deal in the Software without restriction, including
// without limitation the rights to use, copy, modify, merge, publish,
// distribute, sublicense, and/or sell copies of the Software, and to permit
// persons to whom the Software is furnished to do so, subject to the
// following conditions:
//
// The above copyright notice and this permission notice shall be included
// in all copies or substantial portions of the Software.
//
// THE SOFTWARE IS PROVIDED "AS IS", WITHOUT WARRANTY OF ANY KIND, EXPRESS
// OR IMPLIED, INCLUDING BUT NOT LIMITED TO THE WARRANTIES OF
// MERCHANTABILITY, FITNESS FOR A PARTICULAR PURPOSE AND NONINFRINGEMENT. IN
// NO EVENT SHALL THE AUTHORS OR COPYRIGHT HOLDERS BE LIABLE FOR ANY CLAIM,
// DAMAGES OR OTHER LIABILITY, WHETHER IN AN ACTION OF CONTRACT, TORT OR
// OTHERWISE, ARISING FROM, OUT OF OR IN CONNECTION WITH THE SOFTWARE OR THE
// USE OR OTHER DEALINGS IN THE SOFTWARE.




var common = require('../common');
var assert = require('assert');
var util = require('util');

try {
  var crypto = require('crypto');
} catch (e) {
  console.log('Not compiled with OPENSSL support.');
  process.exit();
}

crypto.DEFAULT_ENCODING = 'buffer';

var fs = require('fs');
var path = require('path');

// Test Certificates
var caPem = fs.readFileSync(common.fixturesDir + '/test_ca.pem', 'ascii');
var certPem = fs.readFileSync(common.fixturesDir + '/test_cert.pem', 'ascii');
var certPfx = fs.readFileSync(common.fixturesDir + '/test_cert.pfx');
var keyPem = fs.readFileSync(common.fixturesDir + '/test_key.pem', 'ascii');
var rsaPubPem = fs.readFileSync(common.fixturesDir + '/test_rsa_pubkey.pem',
    'ascii');
var rsaKeyPem = fs.readFileSync(common.fixturesDir + '/test_rsa_privkey.pem',
    'ascii');
var rsaKeyPemEncrypted = fs.readFileSync(
  common.fixturesDir + '/test_rsa_privkey_encrypted.pem', 'ascii');
var dsaPubPem = fs.readFileSync(common.fixturesDir + '/test_dsa_pubkey.pem',
    'ascii');
var dsaKeyPem = fs.readFileSync(common.fixturesDir + '/test_dsa_privkey.pem',
    'ascii');
var dsaKeyPemEncrypted = fs.readFileSync(
  common.fixturesDir + '/test_dsa_privkey_encrypted.pem', 'ascii');


try {
  var credentials = crypto.createCredentials(
                                             {key: keyPem,
                                               cert: certPem,
                                               ca: caPem});
} catch (e) {
  console.log('Not compiled with OPENSSL support.');
  process.exit();
}

// PFX tests
assert.doesNotThrow(function() {
  crypto.createCredentials({pfx:certPfx, passphrase:'sample'});
});

assert.throws(function() {
  crypto.createCredentials({pfx:certPfx});
}, 'mac verify failure');

assert.throws(function() {
  crypto.createCredentials({pfx:certPfx, passphrase:'test'});
}, 'mac verify failure');

assert.throws(function() {
  crypto.createCredentials({pfx:'sample', passphrase:'test'});
}, 'not enough data');

// Test HMAC
var h1 = crypto.createHmac('sha1', 'Node')
               .update('some data')
               .update('to hmac')
               .digest('hex');
assert.equal(h1, '19fd6e1ba73d9ed2224dd5094a71babe85d9a892', 'test HMAC');

// Test HMAC (Wikipedia Test Cases)
var wikipedia = [
  {
    key: 'key', data: 'The quick brown fox jumps over the lazy dog',
    hmac: {  // HMACs lifted from Wikipedia.
      md5: '80070713463e7749b90c2dc24911e275',
      sha1: 'de7c9b85b8b78aa6bc8a7a36f70a90701c9db4d9',
      sha256:
          'f7bc83f430538424b13298e6aa6fb143ef4d59a14946175997479dbc' +
          '2d1a3cd8'
    }
  },
  {
    key: 'key', data: '',
    hmac: {  // Intermediate test to help debugging.
      md5: '63530468a04e386459855da0063b6596',
      sha1: 'f42bb0eeb018ebbd4597ae7213711ec60760843f',
      sha256:
          '5d5d139563c95b5967b9bd9a8c9b233a9dedb45072794cd232dc1b74' +
          '832607d0'
    }
  },
  {
    key: '', data: 'The quick brown fox jumps over the lazy dog',
    hmac: {  // Intermediate test to help debugging.
      md5: 'ad262969c53bc16032f160081c4a07a0',
      sha1: '2ba7f707ad5f187c412de3106583c3111d668de8',
      sha256:
          'fb011e6154a19b9a4c767373c305275a5a69e8b68b0b4c9200c383dc' +
          'ed19a416'
    }
  },
  {
    key: '', data: '',
    hmac: {  // HMACs lifted from Wikipedia.
      md5: '74e6f7298a9c2d168935f58c001bad88',
      sha1: 'fbdb1d1b18aa6c08324b7d64b71fb76370690e1d',
      sha256:
          'b613679a0814d9ec772f95d778c35fc5ff1697c493715653c6c71214' +
          '4292c5ad'
    }
  },
]

for (var i = 0, l = wikipedia.length; i < l; i++) {
  for (var hash in wikipedia[i]['hmac']) {
    var result = crypto.createHmac(hash, wikipedia[i]['key'])
                     .update(wikipedia[i]['data'])
                     .digest('hex');
    assert.equal(wikipedia[i]['hmac'][hash],
                 result,
                 'Test HMAC-' + hash + ': Test case ' + (i + 1) + ' wikipedia');
  }
}


// Test HMAC-SHA-* (rfc 4231 Test Cases)
var rfc4231 = [
  {
    key: new Buffer('0b0b0b0b0b0b0b0b0b0b0b0b0b0b0b0b0b0b0b0b', 'hex'),
    data: new Buffer('4869205468657265', 'hex'), // 'Hi There'
    hmac: {
      sha224: '896fb1128abbdf196832107cd49df33f47b4b1169912ba4f53684b22',
      sha256:
          'b0344c61d8db38535ca8afceaf0bf12b881dc200c9833da726e9376c' +
          '2e32cff7',
      sha384:
          'afd03944d84895626b0825f4ab46907f15f9dadbe4101ec682aa034c' +
          '7cebc59cfaea9ea9076ede7f4af152e8b2fa9cb6',
      sha512:
          '87aa7cdea5ef619d4ff0b4241a1d6cb02379f4e2ce4ec2787ad0b305' +
          '45e17cdedaa833b7d6b8a702038b274eaea3f4e4be9d914eeb61f170' +
          '2e696c203a126854'
    }
  },
  {
    key: new Buffer('4a656665', 'hex'), // 'Jefe'
    data: new Buffer('7768617420646f2079612077616e7420666f72206e6f74686' +
                     '96e673f', 'hex'), // 'what do ya want for nothing?'
    hmac: {
      sha224: 'a30e01098bc6dbbf45690f3a7e9e6d0f8bbea2a39e6148008fd05e44',
      sha256:
          '5bdcc146bf60754e6a042426089575c75a003f089d2739839dec58b9' +
          '64ec3843',
      sha384:
          'af45d2e376484031617f78d2b58a6b1b9c7ef464f5a01b47e42ec373' +
          '6322445e8e2240ca5e69e2c78b3239ecfab21649',
      sha512:
          '164b7a7bfcf819e2e395fbe73b56e0a387bd64222e831fd610270cd7' +
          'ea2505549758bf75c05a994a6d034f65f8f0e6fdcaeab1a34d4a6b4b' +
          '636e070a38bce737'
    }
  },
  {
    key: new Buffer('aaaaaaaaaaaaaaaaaaaaaaaaaaaaaaaaaaaaaaaa', 'hex'),
    data: new Buffer('ddddddddddddddddddddddddddddddddddddddddddddddddd' +
                     'ddddddddddddddddddddddddddddddddddddddddddddddddddd',
                     'hex'),
    hmac: {
      sha224: '7fb3cb3588c6c1f6ffa9694d7d6ad2649365b0c1f65d69d1ec8333ea',
      sha256:
          '773ea91e36800e46854db8ebd09181a72959098b3ef8c122d9635514' +
          'ced565fe',
      sha384:
          '88062608d3e6ad8a0aa2ace014c8a86f0aa635d947ac9febe83ef4e5' +
          '5966144b2a5ab39dc13814b94e3ab6e101a34f27',
      sha512:
          'fa73b0089d56a284efb0f0756c890be9b1b5dbdd8ee81a3655f83e33' +
          'b2279d39bf3e848279a722c806b485a47e67c807b946a337bee89426' +
          '74278859e13292fb'
    }
  },
  {
    key: new Buffer('0102030405060708090a0b0c0d0e0f10111213141516171819',
                    'hex'),
    data: new Buffer('cdcdcdcdcdcdcdcdcdcdcdcdcdcdcdcdcdcdcdcdcdcdcdcdc' +
                     'dcdcdcdcdcdcdcdcdcdcdcdcdcdcdcdcdcdcdcdcdcdcdcdcdcd',
                     'hex'),
    hmac: {
      sha224: '6c11506874013cac6a2abc1bb382627cec6a90d86efc012de7afec5a',
      sha256:
          '82558a389a443c0ea4cc819899f2083a85f0faa3e578f8077a2e3ff4' +
          '6729665b',
      sha384:
          '3e8a69b7783c25851933ab6290af6ca77a9981480850009cc5577c6e' +
          '1f573b4e6801dd23c4a7d679ccf8a386c674cffb',
      sha512:
          'b0ba465637458c6990e5a8c5f61d4af7e576d97ff94b872de76f8050' +
          '361ee3dba91ca5c11aa25eb4d679275cc5788063a5f19741120c4f2d' +
          'e2adebeb10a298dd'
    }
  },

  {
    key: new Buffer('0c0c0c0c0c0c0c0c0c0c0c0c0c0c0c0c0c0c0c0c', 'hex'),
    // 'Test With Truncation'
    data: new Buffer('546573742057697468205472756e636174696f6e', 'hex'),
    hmac: {
      sha224: '0e2aea68a90c8d37c988bcdb9fca6fa8',
      sha256: 'a3b6167473100ee06e0c796c2955552b',
      sha384: '3abf34c3503b2a23a46efc619baef897',
      sha512: '415fad6271580a531d4179bc891d87a6'
    },
    truncate: true
  },
  {
    key: new Buffer('aaaaaaaaaaaaaaaaaaaaaaaaaaaaaaaaaaaaaaaaaaaaaaaaaa' +
                    'aaaaaaaaaaaaaaaaaaaaaaaaaaaaaaaaaaaaaaaaaaaaaaaaaa' +
                    'aaaaaaaaaaaaaaaaaaaaaaaaaaaaaaaaaaaaaaaaaaaaaaaaaa' +
                    'aaaaaaaaaaaaaaaaaaaaaaaaaaaaaaaaaaaaaaaaaaaaaaaaaa' +
                    'aaaaaaaaaaaaaaaaaaaaaaaaaaaaaaaaaaaaaaaaaaaaaaaaaa' +
                    'aaaaaaaaaaaa', 'hex'),
    // 'Test Using Larger Than Block-Size Key - Hash Key First'
    data: new Buffer('54657374205573696e67204c6172676572205468616e20426' +
                     'c6f636b2d53697a65204b6579202d2048617368204b657920' +
                     '4669727374', 'hex'),
    hmac: {
      sha224: '95e9a0db962095adaebe9b2d6f0dbce2d499f112f2d2b7273fa6870e',
      sha256:
          '60e431591ee0b67f0d8a26aacbf5b77f8e0bc6213728c5140546040f' +
          '0ee37f54',
      sha384:
          '4ece084485813e9088d2c63a041bc5b44f9ef1012a2b588f3cd11f05' +
          '033ac4c60c2ef6ab4030fe8296248df163f44952',
      sha512:
          '80b24263c7c1a3ebb71493c1dd7be8b49b46d1f41b4aeec1121b0137' +
          '83f8f3526b56d037e05f2598bd0fd2215d6a1e5295e64f73f63f0aec' +
          '8b915a985d786598'
    }
  },
  {
    key: new Buffer('aaaaaaaaaaaaaaaaaaaaaaaaaaaaaaaaaaaaaaaaaaaaaaaaaa' +
                    'aaaaaaaaaaaaaaaaaaaaaaaaaaaaaaaaaaaaaaaaaaaaaaaaaa' +
                    'aaaaaaaaaaaaaaaaaaaaaaaaaaaaaaaaaaaaaaaaaaaaaaaaaa' +
                    'aaaaaaaaaaaaaaaaaaaaaaaaaaaaaaaaaaaaaaaaaaaaaaaaaa' +
                    'aaaaaaaaaaaaaaaaaaaaaaaaaaaaaaaaaaaaaaaaaaaaaaaaaa' +
                    'aaaaaaaaaaaa', 'hex'),
    // 'This is a test using a larger than block-size key and a larger ' +
    // 'than block-size data. The key needs to be hashed before being ' +
    // 'used by the HMAC algorithm.'
    data: new Buffer('5468697320697320612074657374207573696e672061206c6' +
                     '172676572207468616e20626c6f636b2d73697a65206b6579' +
                     '20616e642061206c6172676572207468616e20626c6f636b2' +
                     'd73697a6520646174612e20546865206b6579206e65656473' +
                     '20746f20626520686173686564206265666f7265206265696' +
                     'e6720757365642062792074686520484d414320616c676f72' +
                     '6974686d2e', 'hex'),
    hmac: {
      sha224: '3a854166ac5d9f023f54d517d0b39dbd946770db9c2b95c9f6f565d1',
      sha256:
          '9b09ffa71b942fcb27635fbcd5b0e944bfdc63644f0713938a7f5153' +
          '5c3a35e2',
      sha384:
          '6617178e941f020d351e2f254e8fd32c602420feb0b8fb9adccebb82' +
          '461e99c5a678cc31e799176d3860e6110c46523e',
      sha512:
          'e37b6a775dc87dbaa4dfa9f96e5e3ffddebd71f8867289865df5a32d' +
          '20cdc944b6022cac3c4982b10d5eeb55c3e4de15134676fb6de04460' +
          '65c97440fa8c6a58'
    }
  }
];

for (var i = 0, l = rfc4231.length; i < l; i++) {
  for (var hash in rfc4231[i]['hmac']) {
    var str = crypto.createHmac(hash, rfc4231[i].key);
    str.end(rfc4231[i].data);
    var strRes = str.read().toString('hex');
    var result = crypto.createHmac(hash, rfc4231[i]['key'])
                     .update(rfc4231[i]['data'])
                     .digest('hex');
    if (rfc4231[i]['truncate']) {
      result = result.substr(0, 32); // first 128 bits == 32 hex chars
      strRes = strRes.substr(0, 32);
    }
    assert.equal(rfc4231[i]['hmac'][hash],
                 result,
                 'Test HMAC-' + hash + ': Test case ' + (i + 1) + ' rfc 4231');
    assert.equal(strRes, result, 'Should get same result from stream');
  }
}

// Test HMAC-MD5/SHA1 (rfc 2202 Test Cases)
var rfc2202_md5 = [
  {
    key: new Buffer('0b0b0b0b0b0b0b0b0b0b0b0b0b0b0b0b', 'hex'),
    data: 'Hi There',
    hmac: '9294727a3638bb1c13f48ef8158bfc9d'
  },
  {
    key: 'Jefe',
    data: 'what do ya want for nothing?',
    hmac: '750c783e6ab0b503eaa86e310a5db738'
  },
  {
    key: new Buffer('aaaaaaaaaaaaaaaaaaaaaaaaaaaaaaaa', 'hex'),
    data: new Buffer('ddddddddddddddddddddddddddddddddddddddddddddddddd' +
                     'ddddddddddddddddddddddddddddddddddddddddddddddddddd',
                     'hex'),
    hmac: '56be34521d144c88dbb8c733f0e8b3f6'
  },
  {
    key: new Buffer('0102030405060708090a0b0c0d0e0f10111213141516171819',
                    'hex'),
    data: new Buffer('cdcdcdcdcdcdcdcdcdcdcdcdcdcdcdcdcdcdcdcdcdcdc' +
                     'dcdcdcdcdcdcdcdcdcdcdcdcdcdcdcdcdcdcdcdcdcdcd' +
                     'cdcdcdcdcd',
                     'hex'),
    hmac: '697eaf0aca3a3aea3a75164746ffaa79'
  },
  {
    key: new Buffer('0c0c0c0c0c0c0c0c0c0c0c0c0c0c0c0c', 'hex'),
    data: 'Test With Truncation',
    hmac: '56461ef2342edc00f9bab995690efd4c'
  },
  {
    key: new Buffer('aaaaaaaaaaaaaaaaaaaaaaaaaaaaaaaaaaaaaaaaaaaaaa' +
                    'aaaaaaaaaaaaaaaaaaaaaaaaaaaaaaaaaaaaaaaaaaaaaa' +
                    'aaaaaaaaaaaaaaaaaaaaaaaaaaaaaaaaaaaaaaaaaaaaaa' +
                    'aaaaaaaaaaaaaaaaaaaaaa',
                    'hex'),
    data: 'Test Using Larger Than Block-Size Key - Hash Key First',
    hmac: '6b1ab7fe4bd7bf8f0b62e6ce61b9d0cd'
  },
  {
    key: new Buffer('aaaaaaaaaaaaaaaaaaaaaaaaaaaaaaaaaaaaaaaaaaaaaa' +
                    'aaaaaaaaaaaaaaaaaaaaaaaaaaaaaaaaaaaaaaaaaaaaaa' +
                    'aaaaaaaaaaaaaaaaaaaaaaaaaaaaaaaaaaaaaaaaaaaaaa' +
                    'aaaaaaaaaaaaaaaaaaaaaa',
                    'hex'),
    data:
        'Test Using Larger Than Block-Size Key and Larger Than One ' +
        'Block-Size Data',
    hmac: '6f630fad67cda0ee1fb1f562db3aa53e'
  }
];
var rfc2202_sha1 = [
  {
    key: new Buffer('0b0b0b0b0b0b0b0b0b0b0b0b0b0b0b0b0b0b0b0b', 'hex'),
    data: 'Hi There',
    hmac: 'b617318655057264e28bc0b6fb378c8ef146be00'
  },
  {
    key: 'Jefe',
    data: 'what do ya want for nothing?',
    hmac: 'effcdf6ae5eb2fa2d27416d5f184df9c259a7c79'
  },
  {
    key: new Buffer('aaaaaaaaaaaaaaaaaaaaaaaaaaaaaaaaaaaaaaaa', 'hex'),
    data: new Buffer('ddddddddddddddddddddddddddddddddddddddddddddd' +
                     'ddddddddddddddddddddddddddddddddddddddddddddd' +
                     'dddddddddd',
                     'hex'),
    hmac: '125d7342b9ac11cd91a39af48aa17b4f63f175d3'
  },
  {
    key: new Buffer('0102030405060708090a0b0c0d0e0f10111213141516171819',
                    'hex'),
    data: new Buffer('cdcdcdcdcdcdcdcdcdcdcdcdcdcdcdcdcdcdcdcdcdcdc' +
                     'dcdcdcdcdcdcdcdcdcdcdcdcdcdcdcdcdcdcdcdcdcdcd' +
                     'cdcdcdcdcd',
                     'hex'),
    hmac: '4c9007f4026250c6bc8414f9bf50c86c2d7235da'
  },
  {
    key: new Buffer('0c0c0c0c0c0c0c0c0c0c0c0c0c0c0c0c0c0c0c0c', 'hex'),
    data: 'Test With Truncation',
    hmac: '4c1a03424b55e07fe7f27be1d58bb9324a9a5a04'
  },
  {
    key: new Buffer('aaaaaaaaaaaaaaaaaaaaaaaaaaaaaaaaaaaaaaaaaaaaaa' +
                    'aaaaaaaaaaaaaaaaaaaaaaaaaaaaaaaaaaaaaaaaaaaaaa' +
                    'aaaaaaaaaaaaaaaaaaaaaaaaaaaaaaaaaaaaaaaaaaaaaa' +
                    'aaaaaaaaaaaaaaaaaaaaaa',
                    'hex'),
    data: 'Test Using Larger Than Block-Size Key - Hash Key First',
    hmac: 'aa4ae5e15272d00e95705637ce8a3b55ed402112'
  },
  {
    key: new Buffer('aaaaaaaaaaaaaaaaaaaaaaaaaaaaaaaaaaaaaaaaaaaaaa' +
                    'aaaaaaaaaaaaaaaaaaaaaaaaaaaaaaaaaaaaaaaaaaaaaa' +
                    'aaaaaaaaaaaaaaaaaaaaaaaaaaaaaaaaaaaaaaaaaaaaaa' +
                    'aaaaaaaaaaaaaaaaaaaaaa',
                    'hex'),
    data:
        'Test Using Larger Than Block-Size Key and Larger Than One ' +
        'Block-Size Data',
    hmac: 'e8e99d0f45237d786d6bbaa7965c7808bbff1a91'
  }
];

for (var i = 0, l = rfc2202_md5.length; i < l; i++) {
  assert.equal(rfc2202_md5[i]['hmac'],
               crypto.createHmac('md5', rfc2202_md5[i]['key'])
                   .update(rfc2202_md5[i]['data'])
                   .digest('hex'),
               'Test HMAC-MD5 : Test case ' + (i + 1) + ' rfc 2202');
}
for (var i = 0, l = rfc2202_sha1.length; i < l; i++) {
  assert.equal(rfc2202_sha1[i]['hmac'],
               crypto.createHmac('sha1', rfc2202_sha1[i]['key'])
                   .update(rfc2202_sha1[i]['data'])
                   .digest('hex'),
               'Test HMAC-SHA1 : Test case ' + (i + 1) + ' rfc 2202');
}

// Test hashing
var a0 = crypto.createHash('sha1').update('Test123').digest('hex');
var a1 = crypto.createHash('md5').update('Test123').digest('binary');
var a2 = crypto.createHash('sha256').update('Test123').digest('base64');
var a3 = crypto.createHash('sha512').update('Test123').digest(); // binary
var a4 = crypto.createHash('sha1').update('Test123').digest('buffer');

// stream interface
var a5 = crypto.createHash('sha512');
a5.end('Test123');
a5 = a5.read();

var a6 = crypto.createHash('sha512');
a6.write('Te');
a6.write('st');
a6.write('123');
a6.end();
a6 = a6.read();

var a7 = crypto.createHash('sha512');
a7.end();
a7 = a7.read();

var a8 = crypto.createHash('sha512');
a8.write('');
a8.end();
a8 = a8.read();

assert.equal(a0, '8308651804facb7b9af8ffc53a33a22d6a1c8ac2', 'Test SHA1');
assert.equal(a1, 'h\u00ea\u00cb\u0097\u00d8o\fF!\u00fa+\u000e\u0017\u00ca' +
             '\u00bd\u008c', 'Test MD5 as binary');
assert.equal(a2, '2bX1jws4GYKTlxhloUB09Z66PoJZW+y+hq5R8dnx9l4=',
             'Test SHA256 as base64');
assert.deepEqual(
  a3,
  new Buffer(
    '\u00c1(4\u00f1\u0003\u001fd\u0097!O\'\u00d4C/&Qz\u00d4' +
    '\u0094\u0015l\u00b8\u008dQ+\u00db\u001d\u00c4\u00b5}\u00b2' +
    '\u00d6\u0092\u00a3\u00df\u00a2i\u00a1\u009b\n\n*\u000f' +
    '\u00d7\u00d6\u00a2\u00a8\u0085\u00e3<\u0083\u009c\u0093' +
    '\u00c2\u0006\u00da0\u00a1\u00879(G\u00ed\'',
    'binary'),
  'Test SHA512 as assumed buffer');
assert.deepEqual(a4,
                 new Buffer('8308651804facb7b9af8ffc53a33a22d6a1c8ac2', 'hex'),
                 'Test SHA1');

// stream interface should produce the same result.
assert.deepEqual(a5, a3, 'stream interface is consistent');
assert.deepEqual(a6, a3, 'stream interface is consistent');
assert.notEqual(a7, undefined, 'no data should return data');
assert.notEqual(a8, undefined, 'empty string should generate data');

// Test multiple updates to same hash
var h1 = crypto.createHash('sha1').update('Test123').digest('hex');
var h2 = crypto.createHash('sha1').update('Test').update('123').digest('hex');
assert.equal(h1, h2, 'multipled updates');

// Test hashing for binary files
var fn = path.join(common.fixturesDir, 'sample.png');
var sha1Hash = crypto.createHash('sha1');
var fileStream = fs.createReadStream(fn);
fileStream.on('data', function(data) {
  sha1Hash.update(data);
});
fileStream.on('close', function() {
  assert.equal(sha1Hash.digest('hex'),
               '22723e553129a336ad96e10f6aecdf0f45e4149e',
               'Test SHA1 of sample.png');
});

// Issue #2227: unknown digest method should throw an error.
assert.throws(function() {
  crypto.createHash('xyzzy');
});

// Test signing and verifying
var s1 = crypto.createSign('RSA-SHA1')
               .update('Test123')
               .sign(keyPem, 'base64');
var s1stream = crypto.createSign('RSA-SHA1');
s1stream.end('Test123');
s1stream = s1stream.sign(keyPem, 'base64');
assert.equal(s1, s1stream, 'Stream produces same output');

var verified = crypto.createVerify('RSA-SHA1')
                     .update('Test')
                     .update('123')
                     .verify(certPem, s1, 'base64');
assert.strictEqual(verified, true, 'sign and verify (base 64)');

var s2 = crypto.createSign('RSA-SHA256')
               .update('Test123')
               .sign(keyPem, 'binary');
var s2stream = crypto.createSign('RSA-SHA256');
s2stream.end('Test123');
s2stream = s2stream.sign(keyPem, 'binary');
assert.equal(s2, s2stream, 'Stream produces same output');

var verified = crypto.createVerify('RSA-SHA256')
                     .update('Test')
                     .update('123')
                     .verify(certPem, s2, 'binary');
assert.strictEqual(verified, true, 'sign and verify (binary)');

var verStream = crypto.createVerify('RSA-SHA256');
verStream.write('Tes');
verStream.write('t12');
verStream.end('3');
verified = verStream.verify(certPem, s2, 'binary');
assert.strictEqual(verified, true, 'sign and verify (stream)');

var s3 = crypto.createSign('RSA-SHA1')
               .update('Test123')
               .sign(keyPem, 'buffer');
var verified = crypto.createVerify('RSA-SHA1')
                     .update('Test')
                     .update('123')
                     .verify(certPem, s3);
assert.strictEqual(verified, true, 'sign and verify (buffer)');

var verStream = crypto.createVerify('RSA-SHA1');
verStream.write('Tes');
verStream.write('t12');
verStream.end('3');
verified = verStream.verify(certPem, s3);
assert.strictEqual(verified, true, 'sign and verify (stream)');


function testCipher1(key) {
  // Test encryption and decryption
  var plaintext = 'Keep this a secret? No! Tell everyone about node.js!';
  var cipher = crypto.createCipher('aes192', key);

  // encrypt plaintext which is in utf8 format
  // to a ciphertext which will be in hex
  var ciph = cipher.update(plaintext, 'utf8', 'hex');
  // Only use binary or hex, not base64.
  ciph += cipher.final('hex');

  var decipher = crypto.createDecipher('aes192', key);
  var txt = decipher.update(ciph, 'hex', 'utf8');
  txt += decipher.final('utf8');

  assert.equal(txt, plaintext, 'encryption and decryption');

  // streaming cipher interface
  // NB: In real life, it's not guaranteed that you can get all of it
  // in a single read() like this.  But in this case, we know it's
  // quite small, so there's no harm.
  var cStream = crypto.createCipher('aes192', key);
  cStream.end(plaintext);
  ciph = cStream.read();

  var dStream = crypto.createDecipher('aes192', key);
  dStream.end(ciph);
  txt = dStream.read().toString('utf8');

  assert.equal(txt, plaintext, 'encryption and decryption with streams');
}


function testCipher2(key) {
  // encryption and decryption with Base64
  // reported in https://github.com/joyent/node/issues/738
  var plaintext =
      '32|RmVZZkFUVmpRRkp0TmJaUm56ZU9qcnJkaXNNWVNpTTU*|iXmckfRWZBGWWELw' +
      'eCBsThSsfUHLeRe0KCsK8ooHgxie0zOINpXxfZi/oNG7uq9JWFVCk70gfzQH8ZUJ' +
      'jAfaFg**';
  var cipher = crypto.createCipher('aes256', key);

  // encrypt plaintext which is in utf8 format
  // to a ciphertext which will be in Base64
  var ciph = cipher.update(plaintext, 'utf8', 'base64');
  ciph += cipher.final('base64');

  var decipher = crypto.createDecipher('aes256', key);
  var txt = decipher.update(ciph, 'base64', 'utf8');
  txt += decipher.final('utf8');

  assert.equal(txt, plaintext, 'encryption and decryption with Base64');
}


function testCipher3(key, iv) {
  // Test encyrption and decryption with explicit key and iv
  var plaintext =
      '32|RmVZZkFUVmpRRkp0TmJaUm56ZU9qcnJkaXNNWVNpTTU*|iXmckfRWZBGWWELw' +
      'eCBsThSsfUHLeRe0KCsK8ooHgxie0zOINpXxfZi/oNG7uq9JWFVCk70gfzQH8ZUJ' +
      'jAfaFg**';
  var cipher = crypto.createCipheriv('des-ede3-cbc', key, iv);
  var ciph = cipher.update(plaintext, 'utf8', 'hex');
  ciph += cipher.final('hex');

  var decipher = crypto.createDecipheriv('des-ede3-cbc', key, iv);
  var txt = decipher.update(ciph, 'hex', 'utf8');
  txt += decipher.final('utf8');

  assert.equal(txt, plaintext, 'encryption and decryption with key and iv');

  // streaming cipher interface
  // NB: In real life, it's not guaranteed that you can get all of it
  // in a single read() like this.  But in this case, we know it's
  // quite small, so there's no harm.
  var cStream = crypto.createCipheriv('des-ede3-cbc', key, iv);
  cStream.end(plaintext);
  ciph = cStream.read();

  var dStream = crypto.createDecipheriv('des-ede3-cbc', key, iv);
  dStream.end(ciph);
  txt = dStream.read().toString('utf8');

  assert.equal(txt, plaintext, 'streaming cipher iv');
}


function testCipher4(key, iv) {
  // Test encyrption and decryption with explicit key and iv
  var plaintext =
      '32|RmVZZkFUVmpRRkp0TmJaUm56ZU9qcnJkaXNNWVNpTTU*|iXmckfRWZBGWWELw' +
      'eCBsThSsfUHLeRe0KCsK8ooHgxie0zOINpXxfZi/oNG7uq9JWFVCk70gfzQH8ZUJ' +
      'jAfaFg**';
  var cipher = crypto.createCipheriv('des-ede3-cbc', key, iv);
  var ciph = cipher.update(plaintext, 'utf8', 'buffer');
  ciph = Buffer.concat([ciph, cipher.final('buffer')]);

  var decipher = crypto.createDecipheriv('des-ede3-cbc', key, iv);
  var txt = decipher.update(ciph, 'buffer', 'utf8');
  txt += decipher.final('utf8');

  assert.equal(txt, plaintext, 'encryption and decryption with key and iv');
}


testCipher1('MySecretKey123');
testCipher1(new Buffer('MySecretKey123'));

testCipher2('0123456789abcdef');
testCipher2(new Buffer('0123456789abcdef'));

testCipher3('0123456789abcd0123456789', '12345678');
testCipher3('0123456789abcd0123456789', new Buffer('12345678'));
testCipher3(new Buffer('0123456789abcd0123456789'), '12345678');
testCipher3(new Buffer('0123456789abcd0123456789'), new Buffer('12345678'));

testCipher4(new Buffer('0123456789abcd0123456789'), new Buffer('12345678'));


// update() should only take buffers / strings
assert.throws(function() {
  crypto.createHash('sha1').update({foo: 'bar'});
}, /buffer/);


// Test Diffie-Hellman with two parties sharing a secret,
// using various encodings as we go along
var dh1 = crypto.createDiffieHellman(256);
var p1 = dh1.getPrime('buffer');
var dh2 = crypto.createDiffieHellman(p1, 'base64');
var key1 = dh1.generateKeys();
var key2 = dh2.generateKeys('hex');
var secret1 = dh1.computeSecret(key2, 'hex', 'base64');
var secret2 = dh2.computeSecret(key1, 'binary', 'buffer');

assert.equal(secret1, secret2.toString('base64'));

// Create "another dh1" using generated keys from dh1,
// and compute secret again
var dh3 = crypto.createDiffieHellman(p1, 'buffer');
var privkey1 = dh1.getPrivateKey();
dh3.setPublicKey(key1);
dh3.setPrivateKey(privkey1);

assert.deepEqual(dh1.getPrime(), dh3.getPrime());
assert.deepEqual(dh1.getGenerator(), dh3.getGenerator());
assert.deepEqual(dh1.getPublicKey(), dh3.getPublicKey());
assert.deepEqual(dh1.getPrivateKey(), dh3.getPrivateKey());

var secret3 = dh3.computeSecret(key2, 'hex', 'base64');

assert.equal(secret1, secret3);

// Run this one twice to make sure that the dh3 clears its error properly
(function() {
  var c = crypto.createDecipher('aes-128-ecb', '');
  assert.throws(function() { c.final('utf8') }, /wrong final block length/);
})();

assert.throws(function() {
  dh3.computeSecret('');
}, /key is too small/i);

(function() {
  var c = crypto.createDecipher('aes-128-ecb', '');
  assert.throws(function() { c.final('utf8') }, /wrong final block length/);
})();

// Create a shared using a DH group.
var alice = crypto.createDiffieHellmanGroup('modp5');
var bob = crypto.createDiffieHellmanGroup('modp5');
alice.generateKeys();
bob.generateKeys();
var aSecret = alice.computeSecret(bob.getPublicKey()).toString('hex');
var bSecret = bob.computeSecret(alice.getPublicKey()).toString('hex');
assert.equal(aSecret, bSecret);


// https://github.com/joyent/node/issues/2338
assert.throws(function() {
  var p = 'FFFFFFFFFFFFFFFFC90FDAA22168C234C4C6628B80DC1CD129024E088A67CC74' +
          '020BBEA63B139B22514A08798E3404DDEF9519B3CD3A431B302B0A6DF25F1437' +
          '4FE1356D6D51C245E485B576625E7EC6F44C42E9A637ED6B0BFF5CB6F406B7ED' +
          'EE386BFB5A899FA5AE9F24117C4B1FE649286651ECE65381FFFFFFFFFFFFFFFF';
  crypto.createDiffieHellman(p, 'hex');
});

// Test RSA key signing/verification
var rsaSign = crypto.createSign('RSA-SHA1');
var rsaVerify = crypto.createVerify('RSA-SHA1');
assert.ok(rsaSign);
assert.ok(rsaVerify);

rsaSign.update(rsaPubPem);
var rsaSignature = rsaSign.sign(rsaKeyPem, 'hex');
assert.equal(rsaSignature,
             '5c50e3145c4e2497aadb0eabc83b342d0b0021ece0d4c4a064b7c' +
             '8f020d7e2688b122bfb54c724ac9ee169f83f66d2fe90abeb95e8' +
             'e1290e7e177152a4de3d944cf7d4883114a20ed0f78e70e25ef0f' +
             '60f06b858e6af42a2f276ede95bbc6bc9a9bbdda15bd663186a6f' +
             '40819a7af19e577bb2efa5e579a1f5ce8a0d4ca8b8f6');

rsaVerify.update(rsaPubPem);
assert.strictEqual(rsaVerify.verify(rsaPubPem, rsaSignature, 'hex'), true);

// Test RSA key signing/verification with encrypted key
rsaSign = crypto.createSign('RSA-SHA1');
rsaSign.update(rsaPubPem);
assert.doesNotThrow(function() {
  var signOptions = { key: rsaKeyPemEncrypted, passphrase: 'password' };
  rsaSignature = rsaSign.sign(signOptions, 'hex');
});
assert.equal(rsaSignature,
             '5c50e3145c4e2497aadb0eabc83b342d0b0021ece0d4c4a064b7c' +
             '8f020d7e2688b122bfb54c724ac9ee169f83f66d2fe90abeb95e8' +
             'e1290e7e177152a4de3d944cf7d4883114a20ed0f78e70e25ef0f' +
             '60f06b858e6af42a2f276ede95bbc6bc9a9bbdda15bd663186a6f' +
             '40819a7af19e577bb2efa5e579a1f5ce8a0d4ca8b8f6');

rsaVerify = crypto.createVerify('RSA-SHA1');
rsaVerify.update(rsaPubPem);
assert.strictEqual(rsaVerify.verify(rsaPubPem, rsaSignature, 'hex'), true);

rsaSign = crypto.createSign('RSA-SHA1');
rsaSign.update(rsaPubPem);
assert.throws(function() {
  var signOptions = { key: rsaKeyPemEncrypted, passphrase: 'wrong' };
  rsaSign.sign(signOptions, 'hex');
});

//
// Test RSA signing and verification
//
(function() {
  var privateKey = fs.readFileSync(
      common.fixturesDir + '/test_rsa_privkey_2.pem');

  var publicKey = fs.readFileSync(
      common.fixturesDir + '/test_rsa_pubkey_2.pem');

  var input = 'I AM THE WALRUS';

  var signature =
      '79d59d34f56d0e94aa6a3e306882b52ed4191f07521f25f505a078dc2f89' +
      '396e0c8ac89e996fde5717f4cb89199d8fec249961fcb07b74cd3d2a4ffa' +
      '235417b69618e4bcd76b97e29975b7ce862299410e1b522a328e44ac9bb2' +
      '8195e0268da7eda23d9825ac43c724e86ceeee0d0d4465678652ccaf6501' +
      '0ddfb299bedeb1ad';

  var sign = crypto.createSign('RSA-SHA256');
  sign.update(input);

  var output = sign.sign(privateKey, 'hex');
  assert.equal(output, signature);

  var verify = crypto.createVerify('RSA-SHA256');
  verify.update(input);

  assert.strictEqual(verify.verify(publicKey, signature, 'hex'), true);
})();


//
// Test DSA signing and verification
//
(function() {
  var input = 'I AM THE WALRUS';

  // DSA signatures vary across runs so there is no static string to verify
  // against
  var sign = crypto.createSign('DSS1');
  sign.update(input);
  var signature = sign.sign(dsaKeyPem, 'hex');

  var verify = crypto.createVerify('DSS1');
  verify.update(input);

  assert.strictEqual(verify.verify(dsaPubPem, signature, 'hex'), true);
})();


//
// Test DSA signing and verification with encrypted key
//
(function() {
  var input = 'I AM THE WALRUS';

  var sign = crypto.createSign('DSS1');
  sign.update(input);
  assert.throws(function() {
    sign.sign({ key: dsaKeyPemEncrypted, passphrase: 'wrong' }, 'hex');
  });

  // DSA signatures vary across runs so there is no static string to verify
  // against
  var sign = crypto.createSign('DSS1');
  sign.update(input);

  var signature;
  assert.doesNotThrow(function() {
    var signOptions = { key: dsaKeyPemEncrypted, passphrase: 'password' };
    signature = sign.sign(signOptions, 'hex');
  });

  var verify = crypto.createVerify('DSS1');
  verify.update(input);

  assert.strictEqual(verify.verify(dsaPubPem, signature, 'hex'), true);
})();


//
// Test PBKDF2 with RFC 6070 test vectors (except #4)
//
function testPBKDF2(password, salt, iterations, keylen, expected) {
  var actual = crypto.pbkdf2Sync(password, salt, iterations, keylen);
  assert.equal(actual.toString('binary'), expected);

  crypto.pbkdf2(password, salt, iterations, keylen, function(err, actual) {
    assert.equal(actual.toString('binary'), expected);
  });
}


testPBKDF2('password', 'salt', 1, 20,
           '\x0c\x60\xc8\x0f\x96\x1f\x0e\x71\xf3\xa9\xb5\x24' +
           '\xaf\x60\x12\x06\x2f\xe0\x37\xa6');

testPBKDF2('password', 'salt', 2, 20,
           '\xea\x6c\x01\x4d\xc7\x2d\x6f\x8c\xcd\x1e\xd9\x2a' +
           '\xce\x1d\x41\xf0\xd8\xde\x89\x57');

testPBKDF2('password', 'salt', 4096, 20,
           '\x4b\x00\x79\x01\xb7\x65\x48\x9a\xbe\xad\x49\xd9\x26' +
           '\xf7\x21\xd0\x65\xa4\x29\xc1');

testPBKDF2('passwordPASSWORDpassword',
           'saltSALTsaltSALTsaltSALTsaltSALTsalt',
           4096,
           25,
           '\x3d\x2e\xec\x4f\xe4\x1c\x84\x9b\x80\xc8\xd8\x36\x62' +
           '\xc0\xe4\x4a\x8b\x29\x1a\x96\x4c\xf2\xf0\x70\x38');

testPBKDF2('pass\0word', 'sa\0lt', 4096, 16,
           '\x56\xfa\x6a\xa7\x55\x48\x09\x9d\xcc\x37\xd7\xf0\x34' +
           '\x25\xe0\xc3');

(function() {
  var expected =
      '64c486c55d30d4c5a079b8823b7d7cb37ff0556f537da8410233bcec330ed956';
  var key = crypto.pbkdf2Sync('password', 'salt', 32, 32, 'sha256');
  assert.equal(key.toString('hex'), expected);

  crypto.pbkdf2('password', 'salt', 32, 32, 'sha256', common.mustCall(ondone));
  function ondone(err, key) {
    if (err) throw err;
    assert.equal(key.toString('hex'), expected);
  }
})();

function assertSorted(list) {
  // Array#sort() modifies the list in place so make a copy.
  var sorted = util._extend([], list).sort();
  assert.deepEqual(list, sorted);
}

// Assume that we have at least AES-128-CBC.
assert.notEqual(0, crypto.getCiphers().length);
assert.notEqual(-1, crypto.getCiphers().indexOf('aes-128-cbc'));
assert.equal(-1, crypto.getCiphers().indexOf('AES-128-CBC'));
assertSorted(crypto.getCiphers());

// Assume that we have at least AES256-SHA.
var tls = require('tls');
assert.notEqual(0, tls.getCiphers().length);
assert.notEqual(-1, tls.getCiphers().indexOf('aes256-sha'));
assert.equal(-1, tls.getCiphers().indexOf('AES256-SHA'));
assertSorted(tls.getCiphers());

// Assert that we have sha and sha1 but not SHA and SHA1.
assert.notEqual(0, crypto.getHashes().length);
assert.notEqual(-1, crypto.getHashes().indexOf('sha1'));
assert.notEqual(-1, crypto.getHashes().indexOf('sha'));
assert.equal(-1, crypto.getHashes().indexOf('SHA1'));
assert.equal(-1, crypto.getHashes().indexOf('SHA'));
assertSorted(crypto.getHashes());

// Base64 padding regression test, see #4837.
(function() {
  var c = crypto.createCipher('aes-256-cbc', 'secret');
  var s = c.update('test', 'utf8', 'base64') + c.final('base64');
  assert.equal(s, '375oxUQCIocvxmC5At+rvA==');
})();

// Error path should not leak memory (check with valgrind).
assert.throws(function() {
  crypto.pbkdf2('password', 'salt', 1, 20, null);
});

// Calling Cipher.final() or Decipher.final() twice should error but
// not assert. See #4886.
(function() {
  var c = crypto.createCipher('aes-256-cbc', 'secret');
  try { c.final('xxx') } catch (e) { /* Ignore. */ }
  try { c.final('xxx') } catch (e) { /* Ignore. */ }
  try { c.final('xxx') } catch (e) { /* Ignore. */ }
  var d = crypto.createDecipher('aes-256-cbc', 'secret');
  try { d.final('xxx') } catch (e) { /* Ignore. */ }
  try { d.final('xxx') } catch (e) { /* Ignore. */ }
  try { d.final('xxx') } catch (e) { /* Ignore. */ }
})();

// Regression test for #5482: string to Cipher#update() should not assert.
(function() {
  var c = crypto.createCipher('aes192', '0123456789abcdef');
  c.update('update');
  c.final();
})();

// #5655 regression tests, 'utf-8' and 'utf8' are identical.
(function() {
  var c = crypto.createCipher('aes192', '0123456789abcdef');
  c.update('update', '');  // Defaults to "utf8".
  c.final('utf-8');  // Should not throw.

  c = crypto.createCipher('aes192', '0123456789abcdef');
  c.update('update', 'utf8');
  c.final('utf-8');  // Should not throw.

  c = crypto.createCipher('aes192', '0123456789abcdef');
  c.update('update', 'utf-8');
  c.final('utf8');  // Should not throw.
})();

// Regression tests for #5725: hex input that's not a power of two should
// throw, not assert in C++ land.
assert.throws(function() {
  crypto.createCipher('aes192', 'test').update('0', 'hex');
}, /Bad input string/);

assert.throws(function() {
  crypto.createDecipher('aes192', 'test').update('0', 'hex');
}, /Bad input string/);

assert.throws(function() {
  crypto.createHash('sha1').update('0', 'hex');
}, /Bad input string/);

assert.throws(function() {
  crypto.createSign('RSA-SHA1').update('0', 'hex');
}, /Bad input string/);

assert.throws(function() {
  crypto.createVerify('RSA-SHA1').update('0', 'hex');
}, /Bad input string/);

<<<<<<< HEAD
// Make sure memory isn't released before being returned
console.log(crypto.randomBytes(16));
=======
assert.throws(function() {
  var private = [
    '-----BEGIN RSA PRIVATE KEY-----',
    'MIGrAgEAAiEA+3z+1QNF2/unumadiwEr+C5vfhezsb3hp4jAnCNRpPcCAwEAAQIgQNriSQK4',
    'EFwczDhMZp2dvbcz7OUUyt36z3S4usFPHSECEQD/41K7SujrstBfoCPzwC1xAhEA+5kt4BJy',
    'eKN7LggbF3Dk5wIQN6SL+fQ5H/+7NgARsVBp0QIRANxYRukavs4QvuyNhMx+vrkCEQCbf6j/',
    'Ig6/HueCK/0Jkmp+',
    '-----END RSA PRIVATE KEY-----',
    ''
  ].join('\n');
  crypto.createSign('RSA-SHA256').update('test').sign(private);
}, /SignFinal/);
>>>>>>> d2de8ba3
<|MERGE_RESOLUTION|>--- conflicted
+++ resolved
@@ -1022,10 +1022,6 @@
   crypto.createVerify('RSA-SHA1').update('0', 'hex');
 }, /Bad input string/);
 
-<<<<<<< HEAD
-// Make sure memory isn't released before being returned
-console.log(crypto.randomBytes(16));
-=======
 assert.throws(function() {
   var private = [
     '-----BEGIN RSA PRIVATE KEY-----',
@@ -1037,5 +1033,7 @@
     ''
   ].join('\n');
   crypto.createSign('RSA-SHA256').update('test').sign(private);
-}, /SignFinal/);
->>>>>>> d2de8ba3
+}, /RSA_sign:digest too big for rsa key/);
+
+// Make sure memory isn't released before being returned
+console.log(crypto.randomBytes(16));